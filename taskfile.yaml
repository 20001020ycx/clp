version: "3"

set: ["u", "pipefail"]
shopt: ["globstar"]

includes:
  codegen: "taskfiles/codegen.yaml"
  deps: "taskfiles/deps/main.yaml"
  docker-images: "taskfiles/docker-images.yaml"
  docs: "taskfiles/docs.yaml"
  lint: "taskfiles/lint.yaml"
  tests: "taskfiles/tests/main.yaml"
  toolchains: "taskfiles/toolchains.yaml"
  utils: "tools/yscope-dev-utils/exports/taskfiles/utils/utils.yaml"

vars:
  # Source paths
  G_COMPONENTS_DIR: "{{.ROOT_DIR}}/components"
  G_CORE_COMPONENT_DIR: "{{.G_COMPONENTS_DIR}}/core"
  G_CORE_COMPONENT_SUBMODULES_DIR: "{{.G_CORE_COMPONENT_DIR}}/submodules"
  G_WEBUI_SRC_DIR: "{{.G_COMPONENTS_DIR}}/webui"

  # Build paths
  G_BUILD_DIR: "{{.ROOT_DIR}}/build"
  G_CORE_COMPONENT_BUILD_DIR: "{{.G_BUILD_DIR}}/core"
  G_NODEJS_22_BUILD_DIR: "{{.G_BUILD_DIR}}/nodejs-22"
  G_NODEJS_22_BIN_DIR: "{{.G_NODEJS_22_BUILD_DIR}}/bin"
  G_PACKAGE_BUILD_DIR: "{{.G_BUILD_DIR}}/clp-package"
  G_PACKAGE_VENV_DIR: "{{.G_BUILD_DIR}}/package-venv"
  G_WEBUI_BUILD_DIR: "{{.G_BUILD_DIR}}/webui"
  G_SPIDER_BUILD_DIR: "{{.G_BUILD_DIR}}/spider"

  # Taskfile paths
  G_UTILS_TASKFILE: "{{.ROOT_DIR}}/tools/yscope-dev-utils/exports/taskfiles/utils/utils.yaml"

  # Versions
  G_PACKAGE_VERSION: "0.5.2-dev"

  # Build parameters
  # NOTE: Defaulting to an empty string is safe since CMake ignores an empty string.
  G_CPP_MAX_PARALLELISM_PER_BUILD_TASK: >-
    {{default "" (env "CLP_CPP_MAX_PARALLELISM_PER_BUILD_TASK")}}

  # Checksum files
  G_PACKAGE_CHECKSUM_FILE: "{{.G_BUILD_DIR}}/package.md5"
  G_WEBUI_CLIENT_NODE_MODULES_CHECKSUM_FILE: "{{.G_BUILD_DIR}}/webui-client-node-modules.md5"
  G_WEBUI_COMMON_NODE_MODULES_CHECKSUM_FILE: "{{.G_BUILD_DIR}}/webui-common-node-modules.md5"
  G_WEBUI_LOG_VIEWER_NODE_MODULES_CHECKSUM_FILE:
    "{{.G_BUILD_DIR}}/webui-log-viewer-node-modules.md5"
  G_WEBUI_PACKAGE_NODE_MODULES_CHECKSUM_FILE: "{{.G_BUILD_DIR}}/webui-package-node-modules.md5"
  G_WEBUI_SERVER_NODE_MODULES_CHECKSUM_FILE: "{{.G_BUILD_DIR}}/webui-server-node-modules.md5"

tasks:
  default:
    deps: ["docker-images:package"]

  clean:
    cmds:
      - "rm -rf '{{.G_BUILD_DIR}}'"
      - task: "clean-python-component"
        vars:
          COMPONENT: "clp-mcp-server"
      - task: "clean-python-component"
        vars:
          COMPONENT: "clp-package-utils"
      - task: "clean-python-component"
        vars:
          COMPONENT: "clp-py-utils"
      - task: "clean-python-component"
        vars:
          COMPONENT: "job-orchestration"
      - task: "clean-python-component"
        vars:
          COMPONENT: "clp-mcp-server"
      - task: "clean-webui"
      - task: "tests:integration:cache-clear"

  clean-core:
    cmds:
      - task: "utils:cmake:clean"
        vars:
          BUILD_DIR: "{{.G_CORE_COMPONENT_BUILD_DIR}}"

  clp-json-pkg-tar:
    cmds:
      - task: "package-tar"
        vars:
          FLAVOUR: "json"
          STORAGE_ENGINE: "clp-s"

  clp-text-pkg-tar:
    cmds:
      - task: "package-tar"
        vars:
          FLAVOUR: "text"
          STORAGE_ENGINE: "clp"

  clean-webui:
    cmds:
      - "rm -rf '{{.G_WEBUI_SRC_DIR}}/client/node_modules'"
      - "rm -rf '{{.G_WEBUI_SRC_DIR}}/common/node_modules'"
      - "rm -rf '{{.G_WEBUI_SRC_DIR}}/node_modules'"
      - "rm -rf '{{.G_WEBUI_SRC_DIR}}/server/node_modules'"
      - "rm -rf '{{.G_WEBUI_SRC_DIR}}/yscope-log-viewer/node_modules'"

  package:
    env:
      NODE_ENV: "production"
    vars:
      CHECKSUM_FILE: "{{.G_PACKAGE_CHECKSUM_FILE}}"
      OUTPUT_DIR: "{{.G_PACKAGE_BUILD_DIR}}"
    sources:
      - "{{.G_BUILD_DIR}}/package-venv.md5"
      - "{{.G_BUILD_DIR}}/webui.md5"
      - "{{.G_CORE_COMPONENT_BUILD_DIR}}/clg"
      - "{{.G_CORE_COMPONENT_BUILD_DIR}}/clo"
      - "{{.G_CORE_COMPONENT_BUILD_DIR}}/clp"
      - "{{.G_CORE_COMPONENT_BUILD_DIR}}/clp-s"
      - "{{.G_CORE_COMPONENT_BUILD_DIR}}/indexer"
      - "{{.G_CORE_COMPONENT_BUILD_DIR}}/reducer-server"
      - "{{.TASKFILE}}"
      - "components/clp-mcp-server/dist/*.whl"
      - "components/clp-package-utils/dist/*.whl"
      - "components/clp-py-utils/dist/*.whl"
      - "components/job-orchestration/dist/*.whl"
      - "components/clp-mcp-server/dist/*.whl"
      - "components/package-template/src/**/*"
      - "tools/deployment/package/**/*"
    generates: ["{{.CHECKSUM_FILE}}"]
    deps:
      - "core"
      - "clp-mcp-server"
      - "clp-package-utils"
      - "clp-py-utils"
      - "deps:spider"
      - "init"
      - "job-orchestration"
      - "clp-mcp-server"
      - "package-venv"
      - task: "utils:checksum:validate"
        vars:
          CHECKSUM_FILE: "{{.CHECKSUM_FILE}}"
          INCLUDE_PATTERNS: ["{{.OUTPUT_DIR}}"]
      - "webui"
    cmds:
      - "rm -rf '{{.OUTPUT_DIR}}'"
      - "rsync -a components/package-template/src/ '{{.OUTPUT_DIR}}'"
      - "mkdir -p '{{.OUTPUT_DIR}}/lib/python3/site-packages'"
      - |-
        . "{{.G_PACKAGE_VENV_DIR}}/bin/activate"
        pip3 install --upgrade \
          components/clp-mcp-server/dist/*.whl \
          components/clp-package-utils/dist/*.whl \
          components/clp-py-utils/dist/*.whl \
          components/job-orchestration/dist/*.whl \
          components/clp-mcp-server/dist/*.whl \
          -t "{{.OUTPUT_DIR}}/lib/python3/site-packages"
      - "mkdir -p '{{.OUTPUT_DIR}}/bin'"
      - >-
        rsync -a
        "{{.G_CORE_COMPONENT_BUILD_DIR}}/clg"
        "{{.G_CORE_COMPONENT_BUILD_DIR}}/clo"
        "{{.G_CORE_COMPONENT_BUILD_DIR}}/clp"
        "{{.G_CORE_COMPONENT_BUILD_DIR}}/clp-s"
        "{{.G_CORE_COMPONENT_BUILD_DIR}}/indexer"
        "{{.G_CORE_COMPONENT_BUILD_DIR}}/reducer-server"
        "{{.G_SPIDER_BUILD_DIR}}/spider-build/src/spider/spider_scheduler"
        "{{.G_SPIDER_BUILD_DIR}}/spider-build/src/spider/spider_worker"
        "{{.OUTPUT_DIR}}/bin/"
      - >-
        rsync -a
        "{{.G_NODEJS_22_BIN_DIR}}/node"
        "{{.OUTPUT_DIR}}/bin/node-22"
      - "mkdir -p '{{.OUTPUT_DIR}}/var/www/'"
      - >-
        rsync -a
        "{{.G_WEBUI_BUILD_DIR}}/"
        "{{.OUTPUT_DIR}}/var/www/webui"
      - |-
        cd "{{.OUTPUT_DIR}}/var/www/webui"
        PATH="{{.G_NODEJS_22_BIN_DIR}}":$PATH npm ci --omit=dev
      - >-
        rsync -a
        "tools/deployment/package/"
        "{{.OUTPUT_DIR}}"
      - "echo '{{.G_PACKAGE_VERSION}}' > '{{.OUTPUT_DIR}}/VERSION'"
      # This command must be last
      - task: "utils:checksum:compute"
        vars:
          CHECKSUM_FILE: "{{.CHECKSUM_FILE}}"
          INCLUDE_PATTERNS: ["{{.OUTPUT_DIR}}"]

  core:
    cmds:
      - task: "core-generate"
      - task: "core-build"

  core-generate:
    internal: true
    sources: &core_source_files
      - "{{.G_DEPS_CPP_CHECKSUM_FILE}}"
      - "{{.G_CORE_COMPONENT_DIR}}/cmake/**/*"
      - "{{.G_CORE_COMPONENT_DIR}}/CMakeLists.txt"
      - "{{.G_CORE_COMPONENT_DIR}}/src/**/*"
      - "{{.TASKFILE}}"
      - "/etc/os-release"
    deps:
      - "codegen:clp-s-generate-parsers"
      - "deps:core"
    cmds:
      - task: "utils:cmake:generate"
        vars:
          BUILD_DIR: "{{.G_CORE_COMPONENT_BUILD_DIR}}"
          SOURCE_DIR: "{{.G_CORE_COMPONENT_DIR}}"

  core-build:
    internal: true
    sources: *core_source_files
    generates:
      - "{{.G_CORE_COMPONENT_BUILD_DIR}}/clg"
      - "{{.G_CORE_COMPONENT_BUILD_DIR}}/clo"
      - "{{.G_CORE_COMPONENT_BUILD_DIR}}/clp"
      - "{{.G_CORE_COMPONENT_BUILD_DIR}}/clp-s"
      - "{{.G_CORE_COMPONENT_BUILD_DIR}}/indexer"
      - "{{.G_CORE_COMPONENT_BUILD_DIR}}/reducer-server"
    cmds:
      - task: "utils:cmake:build"
        vars:
          BUILD_DIR: "{{.G_CORE_COMPONENT_BUILD_DIR}}"
          JOBS: "{{.G_CPP_MAX_PARALLELISM_PER_BUILD_TASK}}"
          TARGETS: ["clg", "clo", "clp", "clp-s", "indexer", "reducer-server"]

  clp-mcp-server:
    - task: "uv-component"
      vars:
        COMPONENT: "{{.TASK}}"

  clp-package-utils:
    - task: "python-component"
      vars:
        COMPONENT: "{{.TASK}}"

  clp-py-utils:
    - task: "python-component"
      vars:
        COMPONENT: "{{.TASK}}"

  job-orchestration:
    - task: "python-component"
      vars:
        COMPONENT: "{{.TASK}}"

  clp-mcp-server:
    cmds:
    - task: "uv-component"
      vars:
        COMPONENT: "{{.TASK}}"
       

  webui:
    vars:
      CHECKSUM_FILE: "{{.G_BUILD_DIR}}/{{.TASK}}.md5"
      OUTPUT_DIR: "{{.G_WEBUI_BUILD_DIR}}"
    sources:
      - "{{.G_WEBUI_CLIENT_NODE_MODULES_CHECKSUM_FILE}}"
      - "{{.G_WEBUI_COMMON_NODE_MODULES_CHECKSUM_FILE}}"
      - "{{.G_WEBUI_LOG_VIEWER_NODE_MODULES_CHECKSUM_FILE}}"
      - "{{.G_WEBUI_PACKAGE_NODE_MODULES_CHECKSUM_FILE}}"
      - "{{.G_WEBUI_SERVER_NODE_MODULES_CHECKSUM_FILE}}"
      - "{{.TASKFILE}}"
      - "**/*"
      - exclude: "**/dist/**/*"
      - exclude: "**/node_modules/**/*"
    dir: "{{.G_WEBUI_SRC_DIR}}"
    generates: ["{{.CHECKSUM_FILE}}"]
    deps:
      - "init"
      - task: "utils:checksum:validate"
        vars:
          CHECKSUM_FILE: "{{.CHECKSUM_FILE}}"
          INCLUDE_PATTERNS: ["{{.OUTPUT_DIR}}"]
      - "webui-node-modules"
    cmds:
      - "rm -rf '{{.OUTPUT_DIR}}'"
      - "mkdir -p '{{.OUTPUT_DIR}}'"
      - |-
        cd common
        PATH="{{.G_NODEJS_22_BIN_DIR}}":$PATH npm run build
        rsync -a package.json dist "{{.OUTPUT_DIR}}/common/"
      - for: ["client", "yscope-log-viewer"]
        cmd: |-
          cd "{{.G_WEBUI_SRC_DIR}}/{{.ITEM}}"
          PATH="{{.G_NODEJS_22_BIN_DIR}}":$PATH npm run build -- \
          --emptyOutDir --outDir '{{.OUTPUT_DIR}}/{{.ITEM}}'
      - |-
        cd server
        PATH="{{.G_NODEJS_22_BIN_DIR}}":$PATH npx tsc --outDir '{{.OUTPUT_DIR}}/server/dist'
        rsync -a package.json "{{.OUTPUT_DIR}}/server/"
      - |-
        rsync -a package.json package-lock.json "{{.OUTPUT_DIR}}/"
      - task: "utils:checksum:compute"
        vars:
          CHECKSUM_FILE: "{{.CHECKSUM_FILE}}"
          INCLUDE_PATTERNS: ["{{.OUTPUT_DIR}}"]

  nodejs-22:
    internal: true
    vars:
      CHECKSUM_FILE: "{{.G_BUILD_DIR}}/{{.TASK}}.md5"
      OUTPUT_DIR: "{{.G_NODEJS_22_BUILD_DIR}}"
    run: "once"
    cmds:
      - task: "nodejs"
        vars:
          CHECKSUM_FILE: "{{.CHECKSUM_FILE}}"
          NODEJS_VERSION: "v22.4.0"
          OUTPUT_DIR: "{{.OUTPUT_DIR}}"

  download-and-extract-tar:
    internal: true
    label: "{{.TASK}}-{{.TAR_NAME}}"
    vars:
      OUTPUT_TMP_DIR: "{{.OUTPUT_DIR}}-tmp"
      EXTRACTED_DIR: "{{.OUTPUT_TMP_DIR}}/{{.EXTRACTED_DIR_NAME}}"
      TAR_PATH: "{{.OUTPUT_TMP_DIR}}/{{.TAR_NAME}}"
    requires:
      vars: ["CHECKSUM_FILE", "EXTRACTED_DIR_NAME", "TAR_NAME", "OUTPUT_DIR", "URL_PREFIX"]
    sources: ["{{.TASKFILE}}"]
    generates: ["{{.CHECKSUM_FILE}}"]
    deps:
      - "init"
      - task: "utils:checksum:validate"
        vars:
          CHECKSUM_FILE: "{{.CHECKSUM_FILE}}"
          INCLUDE_PATTERNS: ["{{.OUTPUT_DIR}}"]
    cmds:
      - "rm -rf '{{.OUTPUT_DIR}}' '{{.OUTPUT_TMP_DIR}}'"
      - "mkdir -p '{{.OUTPUT_TMP_DIR}}'"
      - >-
        curl --fail --location --show-error
        "{{trimSuffix "/" .URL_PREFIX}}/{{.TAR_NAME}}"
        --output "{{.TAR_PATH}}"
      - "tar xf '{{.TAR_PATH}}' --directory '{{.OUTPUT_TMP_DIR}}'"
      - "mv '{{.EXTRACTED_DIR}}' '{{.OUTPUT_DIR}}'"
      - "rm -rf '{{.OUTPUT_TMP_DIR}}'"
      # This command must be last
      - task: "utils:checksum:compute"
        vars:
          CHECKSUM_FILE: "{{.CHECKSUM_FILE}}"
          INCLUDE_PATTERNS: ["{{.OUTPUT_DIR}}"]

  # NOTE: The webui has five different node_modules directories, and we generate a checksum file for
  # each one. The directories are:
  # * client
  # * common
  # * server
  # * log-viewer submodule
  # * the top-level one we call "package"
  webui-node-modules:
    internal: true
    vars:
      SRC_DIR: "{{.TASKFILE_DIR}}/components/webui"
      CLIENT_OUTPUT_DIR: "{{.SRC_DIR}}/client/node_modules"
      COMMON_OUTPUT_DIR: "{{.SRC_DIR}}/common/node_modules"
      LOG_VIEWER_OUTPUT_DIR: "{{.SRC_DIR}}/yscope-log-viewer/node_modules"
      PACKAGE_OUTPUT_DIR: "{{.SRC_DIR}}/node_modules"
      SERVER_OUTPUT_DIR: "{{.SRC_DIR}}/server/node_modules"
    sources:
      - "{{.G_DEPS_LOG_VIEWER_CHECKSUM_FILE}}"
      - "{{.G_BUILD_DIR}}/nodejs-22.md5"
      - "{{.TASKFILE}}"
      - "**/{,client,common,server,yscope-log-viewer}/package.json"
      - "**/{,client,common,server,yscope-log-viewer}/package-lock.json"
    dir: "{{.SRC_DIR}}"
    generates:
      - "{{.G_WEBUI_CLIENT_NODE_MODULES_CHECKSUM_FILE}}"
      - "{{.G_WEBUI_COMMON_NODE_MODULES_CHECKSUM_FILE}}"
      - "{{.G_WEBUI_LOG_VIEWER_NODE_MODULES_CHECKSUM_FILE}}"
      - "{{.G_WEBUI_PACKAGE_NODE_MODULES_CHECKSUM_FILE}}"
      - "{{.G_WEBUI_SERVER_NODE_MODULES_CHECKSUM_FILE}}"
    deps:
      - "deps:log-viewer"
      - "nodejs-22"
      - task: "utils:checksum:validate"
        vars:
          CHECKSUM_FILE: "{{.G_WEBUI_CLIENT_NODE_MODULES_CHECKSUM_FILE}}"
          INCLUDE_PATTERNS: ["{{.CLIENT_OUTPUT_DIR}}"]
          EXCLUDE_PATTERNS: &webui_node_modules_checksum_exclude_patterns
            - ".tmp"
            - ".vite-temp"
      - task: "utils:checksum:validate"
        vars:
          CHECKSUM_FILE: "{{.G_WEBUI_COMMON_NODE_MODULES_CHECKSUM_FILE}}"
          INCLUDE_PATTERNS: ["{{.COMMON_OUTPUT_DIR}}"]
      - task: "utils:checksum:validate"
        vars:
          CHECKSUM_FILE: "{{.G_WEBUI_LOG_VIEWER_NODE_MODULES_CHECKSUM_FILE}}"
          INCLUDE_PATTERNS: ["{{.LOG_VIEWER_OUTPUT_DIR}}"]
      - task: "utils:checksum:validate"
        vars:
          CHECKSUM_FILE: "{{.G_WEBUI_PACKAGE_NODE_MODULES_CHECKSUM_FILE}}"
          INCLUDE_PATTERNS: ["{{.PACKAGE_OUTPUT_DIR}}"]
      - task: "utils:checksum:validate"
        vars:
          CHECKSUM_FILE: "{{.G_WEBUI_SERVER_NODE_MODULES_CHECKSUM_FILE}}"
          INCLUDE_PATTERNS: ["{{.SERVER_OUTPUT_DIR}}"]
    cmds:
      - task: "clean-webui"
      - "PATH='{{.G_NODEJS_22_BIN_DIR}}':$PATH npm run init"
      - |-
        cd yscope-log-viewer
        PATH="{{.G_NODEJS_22_BIN_DIR}}":$PATH npm clean-install
      # These commands must be last
      - task: "utils:checksum:compute"
        vars:
          CHECKSUM_FILE: "{{.G_WEBUI_CLIENT_NODE_MODULES_CHECKSUM_FILE}}"
          INCLUDE_PATTERNS: ["{{.CLIENT_OUTPUT_DIR}}"]
          EXCLUDE_PATTERNS: *webui_node_modules_checksum_exclude_patterns
      - task: "utils:checksum:compute"
        vars:
          CHECKSUM_FILE: "{{.G_WEBUI_COMMON_NODE_MODULES_CHECKSUM_FILE}}"
          INCLUDE_PATTERNS: ["{{.COMMON_OUTPUT_DIR}}"]
      - task: "utils:checksum:compute"
        vars:
          CHECKSUM_FILE: "{{.G_WEBUI_LOG_VIEWER_NODE_MODULES_CHECKSUM_FILE}}"
          INCLUDE_PATTERNS: ["{{.LOG_VIEWER_OUTPUT_DIR}}"]
      - task: "utils:checksum:compute"
        vars:
          CHECKSUM_FILE: "{{.G_WEBUI_PACKAGE_NODE_MODULES_CHECKSUM_FILE}}"
          INCLUDE_PATTERNS: ["{{.PACKAGE_OUTPUT_DIR}}"]
      - task: "utils:checksum:compute"
        vars:
          CHECKSUM_FILE: "{{.G_WEBUI_SERVER_NODE_MODULES_CHECKSUM_FILE}}"
          INCLUDE_PATTERNS: ["{{.SERVER_OUTPUT_DIR}}"]

  nodejs:
    internal: true
    vars:
      NODEJS_ARCH: "{{ if eq ARCH \"arm64\" }}arm64{{ else }}x64{{ end }}"
      NODEJS_VERSION_BASE_URL: "https://nodejs.org/dist/{{.NODEJS_VERSION}}/"
      NODEJS_FILE_BASE_NAME:
        sh: >-
          curl --header "Cache-Control: no-cache, no-store" --silent "{{.NODEJS_VERSION_BASE_URL}}"
          | grep
          --only-matching
          --max-count 1
          "node-v[[:digit:]]\+\.[[:digit:]]\+\.[[:digit:]]\+-{{OS}}-{{.NODEJS_ARCH}}"
          | head --lines 1
    requires:
      vars: ["CHECKSUM_FILE", "NODEJS_VERSION", "OUTPUT_DIR"]
    deps: ["init"]
    cmds:
      - task: "download-and-extract-tar"
        vars:
          CHECKSUM_FILE: "{{.CHECKSUM_FILE}}"
          TAR_NAME: "{{.NODEJS_FILE_BASE_NAME}}.tar.xz"
          EXTRACTED_DIR_NAME: "{{.NODEJS_FILE_BASE_NAME}}"
          URL_PREFIX: "{{.NODEJS_VERSION_BASE_URL}}"
          OUTPUT_DIR: "{{.OUTPUT_DIR}}"

  package-tar:
    internal: true
    vars:
      VERSIONED_PACKAGE_NAME:
        sh: "echo clp-{{.FLAVOUR}}-$(arch)-v{{.G_PACKAGE_VERSION}}"
      OUTPUT_DIR: "{{.G_BUILD_DIR}}/{{.VERSIONED_PACKAGE_NAME}}"
      OUTPUT_FILE: "{{.OUTPUT_DIR}}.tar.gz"
    requires:
      vars: ["FLAVOUR", "STORAGE_ENGINE"]
    sources:
      - "{{.G_BUILD_DIR}}/package.md5"
      - "{{.TASKFILE}}"
    dir: "{{.G_BUILD_DIR}}"
    generates:
      - "{{.VERSIONED_PACKAGE_NAME}}.tar.gz"
    deps: ["package"]
    cmds:
      - "rm -rf '{{.OUTPUT_DIR}}' '{{.OUTPUT_FILE}}'"
      # NOTE: The trailing slash after the source is necessary so that rsync copies
      # `/parents/A` -> `/parents/B` rather than `/parents/A` -> `/parents/B/A`
      - "rsync --archive '{{.G_PACKAGE_BUILD_DIR}}/' '{{.OUTPUT_DIR}}'"

      # Set the storage engine for the package
      - task: "utils:misc:replace-text"
        vars:
          FILE_PATH: "{{.OUTPUT_DIR}}/lib/python3/site-packages/clp_py_utils/clp_config.py"
          SED_EXP: >-
            s/([[:space:]]*storage_engine: str = ")[^"]+"/\1{{.STORAGE_ENGINE}}"/
      - task: "utils:misc:replace-text"
        vars:
          FILE_PATH: "{{.OUTPUT_DIR}}/etc/clp-config.yml"
          SED_EXP: >-
            s/(\#[[:space:]]*storage_engine: ")[^"]+"/\1{{.STORAGE_ENGINE}}"/

      # Set the query engine for the package
      # NOTE: We set `query_engine` to `STORAGE_ENGINE` intentionally since compatible CLP storage
      # and query engines have the same name.
      - task: "utils:misc:replace-text"
        vars:
          FILE_PATH: "{{.OUTPUT_DIR}}/lib/python3/site-packages/clp_py_utils/clp_config.py"
          SED_EXP: >-
            s/([[:space:]]*query_engine: str = ")[^"]+"/\1{{.STORAGE_ENGINE}}"/
      - task: "utils:misc:replace-text"
        vars:
          FILE_PATH: "{{.OUTPUT_DIR}}/etc/clp-config.yml"
          SED_EXP: >-
            s/(\#[[:space:]]*query_engine: ")[^"]+"/\1{{.STORAGE_ENGINE}}"/

      - >-
        tar czf '{{.OUTPUT_FILE}}'
        --directory '{{.G_BUILD_DIR}}'
        --dereference '{{.VERSIONED_PACKAGE_NAME}}'

  package-venv:
    internal: true
    vars:
      CHECKSUM_FILE: "{{.G_BUILD_DIR}}/{{.TASK}}.md5"
      OUTPUT_DIR: "{{.G_PACKAGE_VENV_DIR}}"
    sources:
      - "{{.ROOT_DIR}}/requirements.txt"
      - "{{.TASKFILE}}"
      - "/etc/os-release"
    generates: ["{{.CHECKSUM_FILE}}"]
    deps:
      - "init"
      - task: "utils:checksum:validate"
        vars:
          CHECKSUM_FILE: "{{.CHECKSUM_FILE}}"
          INCLUDE_PATTERNS: ["{{.OUTPUT_DIR}}"]
    cmds:
      - task: "utils:misc:create-venv"
        vars:
          LABEL: "package"
          OUTPUT_DIR: "{{.OUTPUT_DIR}}"
          REQUIREMENTS_FILE: "{{.ROOT_DIR}}/requirements.txt"
      # This command must be last
      - task: "utils:checksum:compute"
        vars:
          CHECKSUM_FILE: "{{.CHECKSUM_FILE}}"
          INCLUDE_PATTERNS: ["{{.OUTPUT_DIR}}"]

  python-component:
    internal: true
    label: "{{.COMPONENT}}"
    vars:
      VENV_DIR: "{{.G_BUILD_DIR}}/{{.COMPONENT}}/venv"
    requires:
      vars: ["COMPONENT"]
    sources:
      - "{{.G_BUILD_DIR}}/{{.COMPONENT}}-venv.md5"
      - "{{.ROOT_DIR}}/requirements.txt"
      - "{{.TASKFILE}}"
      - "/etc/os-release"
      - "**/*"
      - exclude: "dist/**/*"
    dir: "components/{{.COMPONENT}}"
    generates:
      - "dist/*.whl"
    deps:
      - task: "component-venv"
        vars:
          COMPONENT: "{{.COMPONENT}}"
          OUTPUT_DIR: "{{.VENV_DIR}}"
    cmds:
      - task: "clean-python-component"
        vars:
          COMPONENT: "{{.COMPONENT}}"
      - |-
        . "{{.VENV_DIR}}/bin/activate"
        poetry build --format wheel

  uv-component:
    internal: true
    label: "{{.COMPONENT}}"
<<<<<<< HEAD
    vars:
      VENV_DIR: "{{.G_BUILD_DIR}}/{{.COMPONENT}}/venv"
    requires:
      vars: ["COMPONENT"]
    sources:
      - "{{.G_BUILD_DIR}}/{{.COMPONENT}}-venv.md5"
      - "{{.ROOT_DIR}}/requirements.txt"
=======
    requires:
      vars: ["COMPONENT"]
    sources:
>>>>>>> 212200ab
      - "{{.TASKFILE}}"
      - "/etc/os-release"
      - "**/*"
      - exclude: "dist/**/*"
    dir: "components/{{.COMPONENT}}"
    generates:
      - "dist/*.whl"
<<<<<<< HEAD
    deps:
      - task: "component-venv"
        vars:
          COMPONENT: "{{.COMPONENT}}"
          OUTPUT_DIR: "{{.VENV_DIR}}"
=======
>>>>>>> 212200ab
    cmds:
      - task: "clean-python-component"
        vars:
          COMPONENT: "{{.COMPONENT}}"
<<<<<<< HEAD
      - |-
        . "{{.VENV_DIR}}/bin/activate"
        uv build --wheel
=======
      - "uv build --wheel --no-cache -o dist"
>>>>>>> 212200ab

  component-venv:
    internal: true
    label: "{{.COMPONENT}}-venv"
    vars:
      CHECKSUM_FILE: "{{.G_BUILD_DIR}}/{{.COMPONENT}}-venv.md5"
    requires:
      vars: ["COMPONENT", "OUTPUT_DIR"]
    sources:
      - "{{.ROOT_DIR}}/requirements.txt"
      - "{{.TASKFILE}}"
      - "/etc/os-release"
      - "pyproject.toml"
    dir: "components/{{.COMPONENT}}"
    generates: ["{{.CHECKSUM_FILE}}"]
    deps:
      - "init"
      - task: "utils:checksum:validate"
        vars:
          CHECKSUM_FILE: "{{.CHECKSUM_FILE}}"
          INCLUDE_PATTERNS: ["{{.OUTPUT_DIR}}"]
    cmds:
      - task: "utils:misc:create-venv"
        vars:
          LABEL: "{{.COMPONENT}}"
          OUTPUT_DIR: "{{.OUTPUT_DIR}}"
          REQUIREMENTS_FILE: "{{.ROOT_DIR}}/requirements.txt"
      # This command must be last
      - task: "utils:checksum:compute"
        vars:
          CHECKSUM_FILE: "{{.CHECKSUM_FILE}}"
          INCLUDE_PATTERNS: ["{{.OUTPUT_DIR}}"]

  clean-python-component:
    internal: true
    label: "clean-{{.COMPONENT}}"
    requires:
      vars: ["COMPONENT"]
    dir: "components/{{.COMPONENT}}"
    cmds:
      - "rm -rf dist"

  init:
    internal: true
    silent: true
    run: "once"
    cmd: "mkdir -p '{{.G_BUILD_DIR}}'"<|MERGE_RESOLUTION|>--- conflicted
+++ resolved
@@ -572,19 +572,9 @@
   uv-component:
     internal: true
     label: "{{.COMPONENT}}"
-<<<<<<< HEAD
-    vars:
-      VENV_DIR: "{{.G_BUILD_DIR}}/{{.COMPONENT}}/venv"
     requires:
       vars: ["COMPONENT"]
     sources:
-      - "{{.G_BUILD_DIR}}/{{.COMPONENT}}-venv.md5"
-      - "{{.ROOT_DIR}}/requirements.txt"
-=======
-    requires:
-      vars: ["COMPONENT"]
-    sources:
->>>>>>> 212200ab
       - "{{.TASKFILE}}"
       - "/etc/os-release"
       - "**/*"
@@ -592,25 +582,11 @@
     dir: "components/{{.COMPONENT}}"
     generates:
       - "dist/*.whl"
-<<<<<<< HEAD
-    deps:
-      - task: "component-venv"
+    cmds:
+      - task: "clean-python-component"
         vars:
           COMPONENT: "{{.COMPONENT}}"
-          OUTPUT_DIR: "{{.VENV_DIR}}"
-=======
->>>>>>> 212200ab
-    cmds:
-      - task: "clean-python-component"
-        vars:
-          COMPONENT: "{{.COMPONENT}}"
-<<<<<<< HEAD
-      - |-
-        . "{{.VENV_DIR}}/bin/activate"
-        uv build --wheel
-=======
       - "uv build --wheel --no-cache -o dist"
->>>>>>> 212200ab
 
   component-venv:
     internal: true
