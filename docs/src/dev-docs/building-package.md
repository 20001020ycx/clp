--- conflicted
+++ resolved
@@ -59,6 +59,10 @@
 :::{note}
 The `task` command runs `task docker-images:package` under the hood. In addition to the build, a
 Docker image named `clp-package:dev-<user>-<unique-id>` will also be created.
+
+The package includes a `docker-compose.yaml` file that can be used to deploy CLP using Docker
+Compose. If you want to manually deploy with Docker Compose instead of using the package scripts,
+see the [Docker Compose design][docker-compose-design] for more information.
 :::
 
 To build a releasable tar of either flavour, run:
@@ -80,23 +84,6 @@
 task clean
 ```
 
-<<<<<<< HEAD
-## Building a Docker image
-
-To build a Docker image containing the CLP package, run:
-
-```shell
-task docker-images:package
-```
-
-This will create a Docker image named `clp-package:dev`.
-
-The package includes a `docker-compose.yaml` file that can be used to deploy CLP using Docker Compose.
-If you want to manually deploy with Docker Compose instead of using the package scripts, see the 
-[Docker Compose design][docker-compose-design] for more information.
-
-=======
->>>>>>> 2e5ab12b
 [Docker]: https://docs.docker.com/engine/install/
 [docker-compose-design]: ../dev-docs/design-docker-compose.md
 [Task]: https://taskfile.dev/
