--- conflicted
+++ resolved
@@ -85,16 +85,8 @@
 
 This will create a Docker image named `clp-package:dev`.
 
-<<<<<<< HEAD
-The package includes a `docker-compose.yaml` file that can be used to deploy CLP using Docker Compose.
-If you want to manually deploy with Docker Compose instead of using the package scripts, see the 
-[Docker Compose design][docker-compose-design] for more information.
 
-[clp-issue-872]: https://github.com/y-scope/clp/issues/872
-[docker-compose-design]: ../dev-docs/design-docker-compose.md
-=======
 [Docker]: https://docs.docker.com/engine/install/
->>>>>>> 5dc6d9ba
 [Task]: https://taskfile.dev/
 [uv]: https://docs.astral.sh/uv/
 [y-scope/clp#1352]: https://github.com/y-scope/clp/issues/1352