[project]
name = "clp-mcp-server"
version = "0.5.2-dev"
description = "MCP server for CLP"
authors = [{name = "YScope Inc.", email = "dev@yscope.com"}]
readme = "README.md"
requires-python = ">=3.10"
dependencies = [
    "click>=8.3.0",
    "fastmcp>=2.12.4",
<<<<<<< HEAD
    "paginate>=0.5.7",
=======
    "pymongo>=4.15.1",
    "aiomysql>=0.2.0",
    "msgpack>=1.1.1",
>>>>>>> 321aeeee
]

[project.scripts]
clp-mcp-server = "clp_mcp_server.clp_mcp_server:main"

[build-system]
requires = ["hatchling"]
build-backend = "hatchling.build"

[dependency-groups]
dev = [
    "mypy>=1.16.0",
    "ruff>=0.11.12",
    "pytest>=8.4.1",
    "pytest-env>=1.1.5",
<<<<<<< HEAD
    "pytest-repeat>=0.9.3",
=======
    "pytest-asyncio>=1.2.0",
>>>>>>> 321aeeee
]

[tool.hatch.metadata]
allow-direct-references = true

[tool.mypy]
strict = true

# Additional output
pretty = true
show_error_code_links = true
show_error_context = true
show_error_end = true

[tool.ruff]
line-length = 100

[tool.ruff.lint]
select = ["ALL"]
ignore = [
    "ANN401",  # Allow using `Any` type for function signatures
    "COM812",  # Redundant and conflicts with ruff format
    "D203",  # No blank line before docstrings (D211)
    "D205",  # Breaks if summary is larger than one line due to wrapping or if no summary exists
    "D212",  # Enforce docstring summary line on the next line after quotes (D213)
    "D400",  # First line of docstrings may not end in period
    "D401",  # Docstrings should be written in present tense (not imperative)
    "D415",  # First line of docstrings may not end in a period, question mark, or exclamation point
    "FBT",  # Allow bool positional parameters since other value positions are allowed
    "FIX002",  # Allow todo statements
    "PERF401",  # Allow for loops when creating lists
    "PERF403",  # Allow for loops when creating dicts
    "S311",  # Allow usage of `random` package
    "S603",  # Automatically trust inputs of subprocess execution
    "SIM102",  # Allow collapsible if statements for readability
    "SIM300",  # Skip Yoda-condition format fixes
    "TD002",  # Author unnecessary for todo statement
    "TD003",  # Issue link unnecessary for todo statement
    "UP015",  # Explicit open modes are helpful
]
isort.order-by-type = false

[tool.ruff.lint.per-file-ignores]
"tests/**" = [
    "S101",  # Allow usage of pytest `assert`
    "TC003",  # Ignore performance overhead of imports only used for type checking
]

[tool.ruff.format]
docstring-code-format = true
docstring-code-line-length = 100

[tool.ruff.lint.per-file-ignores]
    "tests/test_clp_connector.py" = [
        "INP001",  # Allow implicit namespace package for tests
        "S101",  # Allow "assert" in test cases
    ]<|MERGE_RESOLUTION|>--- conflicted
+++ resolved
@@ -6,15 +6,12 @@
 readme = "README.md"
 requires-python = ">=3.10"
 dependencies = [
+    "aiomysql>=0.2.0",
     "click>=8.3.0",
     "fastmcp>=2.12.4",
-<<<<<<< HEAD
+    "msgpack>=1.1.1",
     "paginate>=0.5.7",
-=======
     "pymongo>=4.15.1",
-    "aiomysql>=0.2.0",
-    "msgpack>=1.1.1",
->>>>>>> 321aeeee
 ]
 
 [project.scripts]
@@ -29,12 +26,9 @@
     "mypy>=1.16.0",
     "ruff>=0.11.12",
     "pytest>=8.4.1",
+    "pytest-asyncio>=1.2.0",
     "pytest-env>=1.1.5",
-<<<<<<< HEAD
     "pytest-repeat>=0.9.3",
-=======
-    "pytest-asyncio>=1.2.0",
->>>>>>> 321aeeee
 ]
 
 [tool.hatch.metadata]
@@ -85,10 +79,4 @@
 
 [tool.ruff.format]
 docstring-code-format = true
-docstring-code-line-length = 100
-
-[tool.ruff.lint.per-file-ignores]
-    "tests/test_clp_connector.py" = [
-        "INP001",  # Allow implicit namespace package for tests
-        "S101",  # Allow "assert" in test cases
-    ]+docstring-code-line-length = 100