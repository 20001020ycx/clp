--- conflicted
+++ resolved
@@ -1,15 +1,8 @@
 import os
 import pathlib
 from enum import auto
-<<<<<<< HEAD
-from importlib.metadata import version
-from typing import ClassVar, Literal, Optional, Set, Union
-
-from pydantic import BaseModel, PrivateAttr, root_validator, validator
-=======
-from typing import Any, Literal, Optional, Set, Union
-
-from dotenv import dotenv_values
+from typing import Any, ClassVar, Literal, Optional, Union
+
 from pydantic import (
     BaseModel,
     ConfigDict,
@@ -18,7 +11,6 @@
     model_validator,
     PrivateAttr,
 )
->>>>>>> ce98ad29
 from strenum import KebabCaseStrEnum, LowercaseStrEnum
 
 from .clp_logging import get_valid_logging_level, is_valid_logging_level
@@ -309,11 +301,8 @@
 
 
 class QueryScheduler(BaseModel):
-<<<<<<< HEAD
     DEFAULT_PORT: ClassVar[int] = 7000
 
-=======
->>>>>>> ce98ad29
     host: str = "localhost"
     port: int = 7000
     jobs_poll_delay: float = 0.1  # seconds
@@ -1079,13 +1068,8 @@
             "logs_input",
             "archive_output",
             "stream_output",
-<<<<<<< HEAD
         }
-        d = self.dict(exclude=custom_serialized_fields)
-=======
-        )
-        d = self.model_dump(exclude=set(custom_serialized_fields))
->>>>>>> ce98ad29
+        d = self.model_dump(exclude=custom_serialized_fields)
         for key in custom_serialized_fields:
             d[key] = getattr(self, key).dump_to_primitive_dict()
 
@@ -1150,19 +1134,7 @@
         d["data_directory"] = str(self.data_directory)
         d["stream_output"] = self.stream_output.dump_to_primitive_dict()
 
-<<<<<<< HEAD
         return d
-=======
-        return d
-
-
-def get_components_for_target(target: str) -> Set[str]:
-    if target in TARGET_TO_COMPONENTS:
-        return TARGET_TO_COMPONENTS[target]
-    elif target in ALL_COMPONENTS:
-        return {target}
-    else:
-        return set()
 
 
 def _validate_directory(value: Any):
@@ -1177,5 +1149,4 @@
         raise ValueError("must be a string.")
 
     if "" == value.strip():
-        raise ValueError("cannot be empty")
->>>>>>> ce98ad29
+        raise ValueError("cannot be empty")