--- conflicted
+++ resolved
@@ -157,13 +157,9 @@
 
 
 class Database(BaseModel):
-<<<<<<< HEAD
     DEFAULT_PORT: ClassVar[int] = 3306
 
-    type: DatabaseEngine = DatabaseEngine.MARIADB
-=======
     type: DatabaseEngineStr = DatabaseEngine.MARIADB
->>>>>>> 11d73fb3
     host: DomainStr = "localhost"
     port: Port = DEFAULT_PORT
     name: NonEmptyStr = "clp-db"
@@ -428,15 +424,12 @@
     type: Literal[StorageType.S3.value] = StorageType.S3.value
     aws_authentication: AwsAuthentication
 
-<<<<<<< HEAD
     def dump_to_primitive_dict(self):
         return self.model_dump()
 
     def transform_for_container(self):
         pass
 
-=======
->>>>>>> 11d73fb3
 
 class FsStorage(BaseModel):
     type: Literal[StorageType.FS.value] = StorageType.FS.value
@@ -488,47 +481,31 @@
 
 
 class ArchiveFsStorage(FsStorage):
-<<<<<<< HEAD
-    directory: pathlib.Path = CLP_DEFAULT_ARCHIVES_DIRECTORY_PATH
+    directory: SerializablePath = CLP_DEFAULT_ARCHIVES_DIRECTORY_PATH
 
     def transform_for_container(self):
         self.directory = pathlib.Path("/") / CLP_DEFAULT_ARCHIVES_DIRECTORY_PATH
 
 
 class StreamFsStorage(FsStorage):
-    directory: pathlib.Path = CLP_DEFAULT_STREAMS_DIRECTORY_PATH
+    directory: SerializablePath = CLP_DEFAULT_STREAMS_DIRECTORY_PATH
 
     def transform_for_container(self):
         self.directory = pathlib.Path("/") / CLP_DEFAULT_STREAMS_DIRECTORY_PATH
 
 
 class ArchiveS3Storage(S3Storage):
-    staging_directory: pathlib.Path = CLP_DEFAULT_ARCHIVES_STAGING_DIRECTORY_PATH
+    staging_directory: SerializablePath = CLP_DEFAULT_ARCHIVES_STAGING_DIRECTORY_PATH
 
     def transform_for_container(self):
         self.staging_directory = pathlib.Path("/") / CLP_DEFAULT_ARCHIVES_STAGING_DIRECTORY_PATH
 
 
 class StreamS3Storage(S3Storage):
-    staging_directory: pathlib.Path = CLP_DEFAULT_STREAMS_STAGING_DIRECTORY_PATH
+    staging_directory: SerializablePath = CLP_DEFAULT_STREAMS_STAGING_DIRECTORY_PATH
 
     def transform_for_container(self):
         self.staging_directory = pathlib.Path("/") / CLP_DEFAULT_STREAMS_STAGING_DIRECTORY_PATH
-=======
-    directory: SerializablePath = CLP_DEFAULT_DATA_DIRECTORY_PATH / "archives"
-
-
-class StreamFsStorage(FsStorage):
-    directory: SerializablePath = CLP_DEFAULT_DATA_DIRECTORY_PATH / "streams"
-
-
-class ArchiveS3Storage(S3Storage):
-    staging_directory: SerializablePath = CLP_DEFAULT_DATA_DIRECTORY_PATH / "staged-archives"
-
-
-class StreamS3Storage(S3Storage):
-    staging_directory: SerializablePath = CLP_DEFAULT_DATA_DIRECTORY_PATH / "staged-streams"
->>>>>>> 11d73fb3
 
 
 def _get_directory_from_storage_config(
@@ -638,15 +615,9 @@
 
     archive_output: ArchiveOutput = ArchiveOutput()
     stream_output: StreamOutput = StreamOutput()
-<<<<<<< HEAD
-    data_directory: pathlib.Path = CLP_DEFAULT_DATA_DIRECTORY_PATH
-    logs_directory: pathlib.Path = CLP_DEFAULT_LOG_DIRECTORY_PATH
-    aws_config_directory: Optional[pathlib.Path] = None
-=======
-    data_directory: SerializablePath = pathlib.Path("var") / "data"
-    logs_directory: SerializablePath = pathlib.Path("var") / "log"
+    data_directory: SerializablePath = CLP_DEFAULT_DATA_DIRECTORY_PATH
+    logs_directory: SerializablePath = CLP_DEFAULT_LOG_DIRECTORY_PATH
     aws_config_directory: Optional[SerializablePath] = None
->>>>>>> 11d73fb3
 
     _container_image_id_path: SerializablePath = PrivateAttr(
         default=CLP_PACKAGE_CONTAINER_IMAGE_ID_PATH
