import argparse
import logging
import pathlib
import sys

from clp_py_utils.clp_config import CLP_DEFAULT_CONFIG_FILE_RELATIVE_PATH

from clp_package_utils.controller import DockerComposeController, get_or_create_instance_id
from clp_package_utils.general import (
    get_clp_home,
    load_config_file,
    validate_and_load_db_credentials_file,
    validate_and_load_queue_credentials_file,
    validate_and_load_redis_credentials_file,
    validate_logs_input_config,
    validate_output_storage_config,
    validate_retention_config,
)

logger = logging.getLogger(__file__)


<<<<<<< HEAD
=======
def container_exists(container_name):
    if is_container_running(container_name):
        logger.info(f"{container_name} already running.")
        return True
    elif is_container_exited(container_name):
        logger.info(f"{container_name} exited but not removed.")
        return True
    return False


def append_docker_options(
    cmd: List[str],
    mounts: Optional[List[Optional[DockerMount]]] = None,
    env_vars: Optional[List[str]] = None,
):
    """
    Appends Docker mount and environment variable options to a command list.

    :param cmd: The command list to append options to.
    :param mounts: Optional list of DockerMount objects to add as --mount options.
    :param env_vars: Optional list of environment variables to add as -e options.
    """
    if mounts:
        for mount in mounts:
            if mount:
                cmd.append("--mount")
                cmd.append(str(mount))

    if env_vars:
        for env_var in env_vars:
            if "" != env_var:
                cmd.append("-e")
                cmd.append(env_var)


def append_docker_port_settings_for_host_ips(
    hostname: str, host_port: int, container_port: int, cmd: List[str]
):
    # Note: We use a set because gethostbyname_ex can return the same IP twice for one hostname
    for ip in set(socket.gethostbyname_ex(hostname)[2]):
        cmd.append("-p")
        cmd.append(f"{ip}:{host_port}:{container_port}")


def chown_recursively(
    path: pathlib.Path,
    user_id: int,
    group_id: int,
):
    """
    Recursively changes the owner of the given path to the given user ID and group ID.
    :param path:
    :param user_id:
    :param group_id:
    """
    chown_cmd = ["chown", "--recursive", f"{user_id}:{group_id}", str(path)]
    subprocess.run(chown_cmd, stdout=subprocess.DEVNULL, check=True)


def wait_for_container_cmd(container_name: str, cmd_to_run: List[str], timeout: int):
    container_exec_cmd = ["docker", "exec", container_name]
    cmd = container_exec_cmd + cmd_to_run

    begin_time = time.time()

    while True:
        try:
            subprocess.run(cmd, stdout=subprocess.DEVNULL, stderr=subprocess.DEVNULL, check=True)
            return True
        except subprocess.CalledProcessError:
            if time.time() - begin_time > timeout:
                break
            time.sleep(1)

    cmd_str = shlex.join(cmd_to_run)
    logger.error(f"Timeout while waiting for command {cmd_str} to run after {timeout} seconds")
    return False


def start_db(instance_id: str, clp_config: CLPConfig, conf_dir: pathlib.Path):
    component_name = DB_COMPONENT_NAME
    logger.info(f"Starting {component_name}...")

    container_name = f"clp-{component_name}-{instance_id}"
    if container_exists(container_name):
        return

    db_data_dir = clp_config.data_directory / component_name
    db_logs_dir = clp_config.logs_directory / component_name

    validate_db_config(clp_config, db_data_dir, db_logs_dir)

    # Create directories
    db_data_dir.mkdir(exist_ok=True, parents=True)
    db_logs_dir.mkdir(exist_ok=True, parents=True)

    # Start container
    mounts = [
        DockerMount(
            DockerMountType.BIND,
            conf_dir / "mysql" / "conf.d",
            pathlib.Path("/") / "etc" / "mysql" / "conf.d",
            True,
        ),
        DockerMount(DockerMountType.BIND, db_data_dir, pathlib.Path("/") / "var" / "lib" / "mysql"),
        DockerMount(DockerMountType.BIND, db_logs_dir, pathlib.Path("/") / "var" / "log" / "mysql"),
    ]
    env_vars = [
        f"MYSQL_ROOT_PASSWORD={clp_config.database.password}",
        f"MYSQL_USER={clp_config.database.username}",
        f"MYSQL_PASSWORD={clp_config.database.password}",
        f"MYSQL_DATABASE={clp_config.database.name}",
    ]
    # fmt: off
    cmd = [
        "docker", "run",
        "-d",
        "--name", container_name,
        "--log-driver", "local",
        "-u", f"{os.getuid()}:{os.getgid()}",
    ]
    # fmt: on
    append_docker_options(cmd, mounts, env_vars)
    append_docker_port_settings_for_host_ips(
        clp_config.database.host, clp_config.database.port, 3306, cmd
    )
    if "mysql" == clp_config.database.type:
        cmd.append("mysql:8.0.23")
    elif "mariadb" == clp_config.database.type:
        cmd.append("mariadb:10-jammy")
    subprocess.run(cmd, stdout=subprocess.DEVNULL, check=True)

    # fmt: off
    mysqladmin_cmd = [
        "mysqladmin", "ping",
        "--silent",
        "-h", "127.0.0.1",
        "-u", str(clp_config.database.username),
        f"--password={clp_config.database.password}",
    ]
    # fmt: on

    if not wait_for_container_cmd(container_name, mysqladmin_cmd, 180):
        raise EnvironmentError(f"{component_name} did not initialize in time")

    logger.info(f"Started {component_name}.")


def create_db_tables(
    instance_id: str,
    clp_config: CLPConfig,
    container_clp_config: CLPConfig,
    mounts: CLPDockerMounts,
):
    component_name = DB_COMPONENT_NAME
    logger.info(f"Creating {component_name} tables...")

    container_name = f"clp-{component_name}-table-creator-{instance_id}"

    clp_site_packages_dir = CONTAINER_CLP_HOME / "lib" / "python3" / "site-packages"
    # fmt: off
    container_start_cmd = [
        "docker", "run",
        "-i",
        "--network", "host",
        "--rm",
        "--name", container_name,
        "--log-driver", "local",
        "-u", f"{os.getuid()}:{os.getgid()}",
    ]
    # fmt: on
    env_vars = [
        *get_common_env_vars_list(),
        *get_credential_env_vars_list(container_clp_config, include_db_credentials=True),
    ]
    necessary_mounts = [
        mounts.clp_home,
        mounts.data_dir,
        mounts.logs_dir,
        mounts.generated_config_file,
    ]
    append_docker_options(container_start_cmd, necessary_mounts, env_vars)
    container_start_cmd.append(clp_config.container_image_ref)

    clp_py_utils_dir = clp_site_packages_dir / "clp_py_utils"
    # fmt: off
    create_tables_cmd = [
        "python3",
        str(clp_py_utils_dir / "create-db-tables.py"),
        "--config", str(container_clp_config.get_shared_config_file_path()),
        "--storage-engine", str(container_clp_config.package.storage_engine),
    ]
    # fmt: on

    cmd = container_start_cmd + create_tables_cmd
    logger.debug(shlex.join(cmd))
    subprocess.run(cmd, stdout=subprocess.DEVNULL, check=True)

    logger.info(f"Created {component_name} tables.")


def create_results_cache_indices(
    instance_id: str,
    clp_config: CLPConfig,
    container_clp_config: CLPConfig,
    mounts: CLPDockerMounts,
):
    component_name = RESULTS_CACHE_COMPONENT_NAME
    logger.info(f"Creating {component_name} indices...")

    container_name = f"clp-{component_name}-indices-creator-{instance_id}"

    clp_site_packages_dir = CONTAINER_CLP_HOME / "lib" / "python3" / "site-packages"
    # fmt: off
    container_start_cmd = [
        "docker", "run",
        "-i",
        "--network", "host",
        "--rm",
        "--name", container_name,
        "--log-driver", "local",
        "-u", f"{os.getuid()}:{os.getgid()}",
    ]
    # fmt: on
    env_vars = [f"PYTHONPATH={clp_site_packages_dir}"]
    necessary_mounts = [mounts.clp_home, mounts.data_dir, mounts.logs_dir]
    append_docker_options(container_start_cmd, necessary_mounts, env_vars)
    container_start_cmd.append(clp_config.container_image_ref)

    clp_py_utils_dir = clp_site_packages_dir / "clp_py_utils"
    # fmt: off
    init_cmd = [
        "python3",
        str(clp_py_utils_dir / "initialize-results-cache.py"),
        "--uri", container_clp_config.results_cache.get_uri(),
        "--stream-collection", container_clp_config.results_cache.stream_collection_name,
    ]
    # fmt: on

    cmd = container_start_cmd + init_cmd
    logger.debug(shlex.join(cmd))
    subprocess.run(cmd, stdout=subprocess.DEVNULL, check=True)

    logger.info(f"Created {component_name} indices.")


def start_queue(instance_id: str, clp_config: CLPConfig):
    component_name = QUEUE_COMPONENT_NAME
    logger.info(f"Starting {component_name}...")

    container_name = f"clp-{component_name}-{instance_id}"
    if container_exists(container_name):
        return

    queue_logs_dir = clp_config.logs_directory / component_name
    validate_queue_config(clp_config, queue_logs_dir)

    log_filename = "rabbitmq.log"

    # Generate config file
    config_filename = f"{container_name}.conf"
    host_config_file_path = clp_config.logs_directory / config_filename
    with open(host_config_file_path, "w") as f:
        f.write(f"default_user = {clp_config.queue.username}\n")
        f.write(f"default_pass = {clp_config.queue.password}\n")
        f.write(f"log.file = {log_filename}\n")

    # Create directories
    queue_logs_dir.mkdir(exist_ok=True, parents=True)

    # Start container
    rabbitmq_logs_dir = pathlib.Path("/") / "var" / "log" / "rabbitmq"
    mounts = [
        DockerMount(
            DockerMountType.BIND,
            host_config_file_path,
            pathlib.Path("/") / "etc" / "rabbitmq" / "rabbitmq.conf",
            True,
        ),
        DockerMount(DockerMountType.BIND, queue_logs_dir, rabbitmq_logs_dir),
    ]
    rabbitmq_pid_file_path = pathlib.Path("/") / "tmp" / "rabbitmq.pid"

    host_user_id = os.getuid()
    if 0 != host_user_id:
        container_user = f"{host_user_id}:{os.getgid()}"
    else:
        # The host user is `root` so use the container's default user and make this component's
        # directories writable by that user.
        # NOTE: This doesn't affect the host user's access to the directories since they're `root`.
        container_user = "rabbitmq"
        default_container_user_id = 999
        default_container_group_id = 999
        chown_recursively(queue_logs_dir, default_container_user_id, default_container_group_id)

    # fmt: off
    cmd = [
        "docker", "run",
        "-d",
        "--name", container_name,
        "--log-driver", "local",
        # Override RABBITMQ_LOGS since the image sets it to *only* log to stdout
        "-u", container_user
    ]
    env_vars = [
        f"RABBITMQ_LOGS={rabbitmq_logs_dir / log_filename}",
        f"RABBITMQ_PID_FILE={rabbitmq_pid_file_path}",
    ]
    # fmt: on
    append_docker_options(cmd, mounts, env_vars)
    append_docker_port_settings_for_host_ips(
        clp_config.queue.host, clp_config.queue.port, 5672, cmd
    )
    cmd.append("rabbitmq:3.9.8")
    subprocess.run(cmd, stdout=subprocess.DEVNULL, check=True)

    # Wait for queue to start up
    rabbitmq_cmd = ["rabbitmq-diagnostics", "check_running"]
    if not wait_for_container_cmd(container_name, rabbitmq_cmd, 60):
        raise EnvironmentError(f"{component_name} did not initialize in time")

    logger.info(f"Started {component_name}.")


def start_redis(instance_id: str, clp_config: CLPConfig, conf_dir: pathlib.Path):
    component_name = REDIS_COMPONENT_NAME
    logger.info(f"Starting {component_name}...")

    container_name = f"clp-{component_name}-{instance_id}"
    if container_exists(container_name):
        return

    redis_logs_dir = clp_config.logs_directory / component_name
    redis_data_dir = clp_config.data_directory / component_name

    base_config_file_path = conf_dir / "redis" / "redis.conf"
    validate_redis_config(clp_config, redis_data_dir, redis_logs_dir, base_config_file_path)

    config_filename = f"{container_name}.conf"
    host_config_file_path = clp_config.logs_directory / config_filename
    with open(base_config_file_path, "r") as base, open(host_config_file_path, "w") as full:
        for line in base.readlines():
            full.write(line)
        full.write(f"requirepass {clp_config.redis.password}\n")

    redis_data_dir.mkdir(exist_ok=True, parents=True)
    redis_logs_dir.mkdir(exist_ok=True, parents=True)

    # Start container
    config_file_path = pathlib.Path("/") / "usr" / "local" / "etc" / "redis" / "redis.conf"
    mounts = [
        DockerMount(DockerMountType.BIND, host_config_file_path, config_file_path, True),
        DockerMount(
            DockerMountType.BIND, redis_logs_dir, pathlib.Path("/") / "var" / "log" / "redis"
        ),
        DockerMount(DockerMountType.BIND, redis_data_dir, pathlib.Path("/") / "data"),
    ]

    host_user_id = os.getuid()
    if 0 != host_user_id:
        container_user = f"{host_user_id}:{os.getgid()}"
    else:
        # The host user is `root` so use the container's default user and make this component's
        # directories writable by that user.
        # NOTE: This doesn't affect the host user's access to the directories since they're `root`.
        container_user = "redis"
        default_container_user_id = 999
        default_container_group_id = 999
        chown_recursively(redis_data_dir, default_container_user_id, default_container_group_id)
        chown_recursively(redis_logs_dir, default_container_user_id, default_container_group_id)

    # fmt: off
    cmd = [
        "docker", "run",
        "-d",
        "--name", container_name,
        "--log-driver", "local",
        "-u", container_user,
    ]
    # fmt: on
    append_docker_options(cmd, mounts)
    append_docker_port_settings_for_host_ips(
        clp_config.redis.host, clp_config.redis.port, 6379, cmd
    )
    cmd.append("redis:7.2.4")
    cmd.append("redis-server")
    cmd.append(str(config_file_path))
    subprocess.run(cmd, stdout=subprocess.DEVNULL, check=True)

    # fmt: off
    redis_ping_cmd = [
        "redis-cli",
        "-h", "127.0.0.1",
        "-p", "6379",
        "-a", clp_config.redis.password,
        "PING"
    ]
    # fmt: on

    if not wait_for_container_cmd(container_name, redis_ping_cmd, 30):
        raise EnvironmentError(f"{component_name} did not initialize in time")

    logger.info(f"Started {component_name}.")


def start_results_cache(instance_id: str, clp_config: CLPConfig, conf_dir: pathlib.Path):
    component_name = RESULTS_CACHE_COMPONENT_NAME
    logger.info(f"Starting {component_name}...")

    container_name = f"clp-{component_name}-{instance_id}"
    if container_exists(container_name):
        return

    data_dir = clp_config.data_directory / component_name
    logs_dir = clp_config.logs_directory / component_name

    validate_results_cache_config(clp_config, data_dir, logs_dir)

    data_dir.mkdir(exist_ok=True, parents=True)
    logs_dir.mkdir(exist_ok=True, parents=True)

    mounts = [
        DockerMount(
            DockerMountType.BIND, conf_dir / "mongo", pathlib.Path("/") / "etc" / "mongo", True
        ),
        DockerMount(DockerMountType.BIND, data_dir, pathlib.Path("/") / "data" / "db"),
        DockerMount(DockerMountType.BIND, logs_dir, pathlib.Path("/") / "var" / "log" / "mongodb"),
    ]

    host_user_id = os.getuid()
    if 0 != host_user_id:
        container_user = f"{host_user_id}:{os.getgid()}"
    else:
        # The host user is `root` so use the container's default user and make this component's
        # directories writable by that user.
        # NOTE: This doesn't affect the host user's access to the directories since they're `root`.
        container_user = "mongodb"
        default_container_user_id = 999
        default_container_group_id = 999
        chown_recursively(data_dir, default_container_user_id, default_container_group_id)
        chown_recursively(logs_dir, default_container_user_id, default_container_group_id)

    # fmt: off
    cmd = [
        "docker", "run",
        "-d",
        "--network", "host",
        "--name", container_name,
        "--log-driver", "local",
        "-u", container_user,
    ]
    # fmt: on
    append_docker_options(cmd, mounts)
    cmd.append("mongo:7.0.1")
    cmd.append("--config")
    cmd.append(str(pathlib.Path("/") / "etc" / "mongo" / "mongod.conf"))
    cmd.append("--bind_ip")
    cmd.append(clp_config.results_cache.host)
    cmd.append("--port")
    cmd.append(str(clp_config.results_cache.port))
    subprocess.run(cmd, stdout=subprocess.DEVNULL, check=True)

    logger.info(f"Started {component_name}.")


def start_compression_scheduler(
    instance_id: str,
    clp_config: CLPConfig,
    container_clp_config: CLPConfig,
    mounts: CLPDockerMounts,
):
    module_name = "job_orchestration.scheduler.compress.compression_scheduler"
    generic_start_scheduler(
        COMPRESSION_SCHEDULER_COMPONENT_NAME,
        module_name,
        instance_id,
        clp_config,
        container_clp_config,
        mounts,
    )


def start_query_scheduler(
    instance_id: str,
    clp_config: CLPConfig,
    container_clp_config: CLPConfig,
    mounts: CLPDockerMounts,
):
    module_name = "job_orchestration.scheduler.query.query_scheduler"
    generic_start_scheduler(
        QUERY_SCHEDULER_COMPONENT_NAME,
        module_name,
        instance_id,
        clp_config,
        container_clp_config,
        mounts,
    )


def generic_start_scheduler(
    component_name: str,
    module_name: str,
    instance_id: str,
    clp_config: CLPConfig,
    container_clp_config: CLPConfig,
    mounts: CLPDockerMounts,
):
    logger.info(f"Starting {component_name}...")

    container_name = f"clp-{component_name}-{instance_id}"
    if container_exists(container_name):
        return

    logs_dir = clp_config.logs_directory / component_name
    logs_dir.mkdir(parents=True, exist_ok=True)
    container_logs_dir = container_clp_config.logs_directory / component_name

    # fmt: off
    container_start_cmd = [
        "docker", "run",
        "-di",
        "--network", "host",
        "-w", str(CONTAINER_CLP_HOME),
        "--name", container_name,
        "--log-driver", "local",
        "-u", f"{os.getuid()}:{os.getgid()}",
    ]
    # fmt: on

    env_vars = [
        *get_common_env_vars_list(),
        *get_credential_env_vars_list(container_clp_config, include_db_credentials=True),
        *get_celery_connection_env_vars_list(container_clp_config),
        f"CLP_LOGS_DIR={container_logs_dir}",
        f"CLP_LOGGING_LEVEL={clp_config.query_scheduler.logging_level}",
    ]
    necessary_mounts = [mounts.clp_home, mounts.logs_dir, mounts.generated_config_file]
    aws_mount, aws_env_vars = generate_container_auth_options(clp_config, component_name)
    if aws_mount:
        necessary_mounts.append(mounts.aws_config_dir)
    if aws_env_vars:
        env_vars.extend(aws_env_vars)
    if (
        COMPRESSION_SCHEDULER_COMPONENT_NAME == component_name
        and StorageType.FS == clp_config.logs_input.type
    ):
        necessary_mounts.append(mounts.input_logs_dir)
    append_docker_options(container_start_cmd, necessary_mounts, env_vars)
    container_start_cmd.append(clp_config.container_image_ref)

    # fmt: off
    scheduler_cmd = [
        "python3", "-u",
        "-m", module_name,
        "--config", str(container_clp_config.get_shared_config_file_path()),
    ]
    # fmt: on
    cmd = container_start_cmd + scheduler_cmd
    subprocess.run(cmd, stdout=subprocess.DEVNULL, check=True)

    logger.info(f"Started {component_name}.")


def start_compression_worker(
    instance_id: str,
    clp_config: CLPConfig,
    container_clp_config: CLPConfig,
    num_cpus: int,
    mounts: CLPDockerMounts,
):
    celery_method = "job_orchestration.executor.compress"
    celery_route = SchedulerType.COMPRESSION
    compression_worker_mounts = [mounts.archives_output_dir]
    generic_start_worker(
        COMPRESSION_WORKER_COMPONENT_NAME,
        instance_id,
        clp_config,
        clp_config.compression_worker,
        container_clp_config,
        celery_method,
        celery_route,
        clp_config.redis.compression_backend_database,
        num_cpus,
        mounts,
        compression_worker_mounts,
    )


def start_query_worker(
    instance_id: str,
    clp_config: CLPConfig,
    container_clp_config: CLPConfig,
    num_cpus: int,
    mounts: CLPDockerMounts,
):
    celery_method = "job_orchestration.executor.query"
    celery_route = SchedulerType.QUERY

    query_worker_mounts = [mounts.stream_output_dir]
    if StorageType.FS == clp_config.archive_output.storage.type:
        query_worker_mounts.append(mounts.archives_output_dir)

    generic_start_worker(
        QUERY_WORKER_COMPONENT_NAME,
        instance_id,
        clp_config,
        clp_config.query_worker,
        container_clp_config,
        celery_method,
        celery_route,
        clp_config.redis.query_backend_database,
        num_cpus,
        mounts,
        query_worker_mounts,
    )


def generic_start_worker(
    component_name: str,
    instance_id: str,
    clp_config: CLPConfig,
    worker_config: BaseModel,
    container_clp_config: CLPConfig,
    celery_method: str,
    celery_route: str,
    redis_database: int,
    num_cpus: int,
    mounts: CLPDockerMounts,
    worker_specific_mounts: Optional[List[Optional[DockerMount]]],
):
    logger.info(f"Starting {component_name}...")

    container_name = f"clp-{component_name}-{instance_id}"
    if container_exists(container_name):
        return

    logs_dir = clp_config.logs_directory / component_name
    logs_dir.mkdir(parents=True, exist_ok=True)
    container_logs_dir = container_clp_config.logs_directory / component_name

    # Create necessary directories
    clp_config.archive_output.get_directory().mkdir(parents=True, exist_ok=True)
    clp_config.stream_output.get_directory().mkdir(parents=True, exist_ok=True)

    clp_site_packages_dir = CONTAINER_CLP_HOME / "lib" / "python3" / "site-packages"
    container_worker_log_path = container_logs_dir / "worker.log"
    # fmt: off
    container_start_cmd = [
        "docker", "run",
        "-di",
        "--network", "host",
        "-w", str(CONTAINER_CLP_HOME),
        "--name", container_name,
        "--log-driver", "local",
        "-u", f"{os.getuid()}:{os.getgid()}",
    ]
    # fmt: on

    env_vars = [
        *get_common_env_vars_list(include_clp_home_env_var=True),
        *get_celery_connection_env_vars_list(container_clp_config),
        f"CLP_CONFIG_PATH={container_clp_config.get_shared_config_file_path()}",
        f"CLP_LOGS_DIR={container_logs_dir}",
        f"CLP_LOGGING_LEVEL={worker_config.logging_level}",
        f"CLP_WORKER_LOG_PATH={container_worker_log_path}",
    ]
    necessary_mounts = [
        mounts.clp_home,
        mounts.data_dir,
        mounts.logs_dir,
    ]
    if StorageType.FS == clp_config.logs_input.type:
        necessary_mounts.append(mounts.input_logs_dir)
    if worker_specific_mounts:
        necessary_mounts.extend(worker_specific_mounts)

    aws_mount, aws_env_vars = generate_container_auth_options(clp_config, component_name)
    if aws_mount:
        necessary_mounts.append(mounts.aws_config_dir)
    if aws_env_vars:
        env_vars.extend(aws_env_vars)

    append_docker_options(container_start_cmd, necessary_mounts, env_vars)
    container_start_cmd.append(clp_config.container_image_ref)

    worker_cmd = [
        "python3",
        str(clp_site_packages_dir / "bin" / "celery"),
        "-A",
        celery_method,
        "worker",
        "--concurrency",
        str(num_cpus),
        "--loglevel",
        "WARNING",
        "-f",
        str(container_worker_log_path),
        "-Q",
        celery_route,
        "-n",
        component_name,
    ]
    cmd = container_start_cmd + worker_cmd
    subprocess.run(cmd, stdout=subprocess.DEVNULL, check=True)

    logger.info(f"Started {component_name}.")


def update_settings_object(
    parent_key_prefix: str,
    settings: Dict[str, Any],
    updates: Dict[str, Any],
):
    """
    Recursively updates the given settings object with the values from `updates`.

    :param parent_key_prefix: The prefix for keys at this level in the settings dictionary.
    :param settings: The settings to update.
    :param updates: The updates.
    :raises ValueError: If a key in `updates` doesn't exist in `settings`.
    """
    for key, value in updates.items():
        if key not in settings:
            error_msg = f"{parent_key_prefix}{key} is not a valid configuration key for the webui."
            raise ValueError(error_msg)
        if isinstance(value, dict):
            update_settings_object(f"{parent_key_prefix}{key}.", settings[key], value)
        else:
            settings[key] = updates[key]


def read_and_update_settings_json(settings_file_path: pathlib.Path, updates: Dict[str, Any]):
    """
    Reads and updates a settings JSON file.

    :param settings_file_path:
    :param updates:
    """
    with open(settings_file_path, "r") as settings_json_file:
        settings_object = json.loads(settings_json_file.read())
    update_settings_object("", settings_object, updates)

    return settings_object


def start_webui(
    instance_id: str,
    clp_config: CLPConfig,
    container_clp_config: CLPConfig,
    mounts: CLPDockerMounts,
):
    component_name = WEBUI_COMPONENT_NAME
    logger.info(f"Starting {component_name}...")

    container_name = f"clp-{component_name}-{instance_id}"
    if container_exists(container_name):
        return

    container_webui_dir = CONTAINER_CLP_HOME / "var" / "www" / "webui"
    node_path = str(container_webui_dir / "server" / "node_modules")
    client_settings_json_path = (
        get_clp_home() / "var" / "www" / "webui" / "client" / "settings.json"
    )
    server_settings_json_path = (
        get_clp_home() / "var" / "www" / "webui" / "server" / "dist" / "settings.json"
    )

    validate_webui_config(clp_config, client_settings_json_path, server_settings_json_path)

    # Read, update, and write back client's and server's settings.json
    clp_db_connection_params = clp_config.database.get_clp_connection_params_and_type(True)
    table_prefix = clp_db_connection_params["table_prefix"]
    if StorageEngine.CLP_S == clp_config.package.storage_engine:
        archives_table_name = ""
        files_table_name = ""
    else:
        archives_table_name = get_archives_table_name(table_prefix, None)
        files_table_name = get_files_table_name(table_prefix, None)

    client_settings_json_updates = {
        "ClpStorageEngine": clp_config.package.storage_engine,
        "ClpQueryEngine": clp_config.package.query_engine,
        "MongoDbSearchResultsMetadataCollectionName": clp_config.webui.results_metadata_collection_name,
        "SqlDbClpArchivesTableName": archives_table_name,
        "SqlDbClpDatasetsTableName": get_datasets_table_name(table_prefix),
        "SqlDbClpFilesTableName": files_table_name,
        "SqlDbClpTablePrefix": table_prefix,
        "SqlDbCompressionJobsTableName": COMPRESSION_JOBS_TABLE_NAME,
    }
    client_settings_json = read_and_update_settings_json(
        client_settings_json_path, client_settings_json_updates
    )
    with open(client_settings_json_path, "w") as client_settings_json_file:
        client_settings_json_file.write(json.dumps(client_settings_json))

    server_settings_json_updates = {
        "SqlDbHost": clp_config.database.host,
        "SqlDbPort": clp_config.database.port,
        "SqlDbName": clp_config.database.name,
        "SqlDbQueryJobsTableName": QUERY_JOBS_TABLE_NAME,
        "MongoDbHost": clp_config.results_cache.host,
        "MongoDbPort": clp_config.results_cache.port,
        "MongoDbName": clp_config.results_cache.db_name,
        "MongoDbSearchResultsMetadataCollectionName": clp_config.webui.results_metadata_collection_name,
        "MongoDbStreamFilesCollectionName": clp_config.results_cache.stream_collection_name,
        "ClientDir": str(container_webui_dir / "client"),
        "LogViewerDir": str(container_webui_dir / "yscope-log-viewer"),
        "StreamTargetUncompressedSize": container_clp_config.stream_output.target_uncompressed_size,
        "ClpQueryEngine": clp_config.package.query_engine,
    }

    container_cmd_extra_opts = []

    stream_storage = clp_config.stream_output.storage
    if StorageType.S3 == stream_storage.type:
        s3_config = stream_storage.s3_config
        server_settings_json_updates["StreamFilesDir"] = None
        server_settings_json_updates["StreamFilesS3Region"] = s3_config.region_code
        server_settings_json_updates["StreamFilesS3PathPrefix"] = (
            f"{s3_config.bucket}/{s3_config.key_prefix}"
        )
        auth = s3_config.aws_authentication
        if AwsAuthType.profile == auth.type:
            server_settings_json_updates["StreamFilesS3Profile"] = auth.profile
        else:
            server_settings_json_updates["StreamFilesS3Profile"] = None
    elif StorageType.FS == stream_storage.type:
        server_settings_json_updates["StreamFilesDir"] = str(
            container_clp_config.stream_output.get_directory()
        )
        server_settings_json_updates["StreamFilesS3Region"] = None
        server_settings_json_updates["StreamFilesS3PathPrefix"] = None
        server_settings_json_updates["StreamFilesS3Profile"] = None

    query_engine = clp_config.package.query_engine
    if QueryEngine.PRESTO == query_engine:
        server_settings_json_updates["PrestoHost"] = clp_config.presto.host
        server_settings_json_updates["PrestoPort"] = clp_config.presto.port
    else:
        server_settings_json_updates["PrestoHost"] = None
        server_settings_json_updates["PrestoPort"] = None

    server_settings_json = read_and_update_settings_json(
        server_settings_json_path, server_settings_json_updates
    )
    with open(server_settings_json_path, "w") as settings_json_file:
        settings_json_file.write(json.dumps(server_settings_json))

    # fmt: off
    container_cmd = [
        "docker", "run",
        "-d",
        "--network", "host",
        "--name", container_name,
        "--log-driver", "local",
        "-u", f"{os.getuid()}:{os.getgid()}",
    ]
    # fmt: on
    container_cmd.extend(container_cmd_extra_opts)

    env_vars = [
        *get_common_env_vars_list(),
        *get_credential_env_vars_list(container_clp_config, include_db_credentials=True),
        f"NODE_PATH={node_path}",
        f"HOST={clp_config.webui.host}",
        f"PORT={clp_config.webui.port}",
        f"NODE_ENV=production",
        f"RATE_LIMIT={clp_config.webui.rate_limit}",
    ]
    necessary_mounts = [
        mounts.clp_home,
    ]
    if StorageType.S3 == stream_storage.type:
        auth = stream_storage.s3_config.aws_authentication
        if AwsAuthType.credentials == auth.type:
            credentials = auth.credentials
            env_vars.append(f"AWS_ACCESS_KEY_ID={credentials.access_key_id}")
            env_vars.append(f"AWS_SECRET_ACCESS_KEY={credentials.secret_access_key}")
        else:
            aws_mount, aws_env_vars = generate_container_auth_options(
                clp_config, WEBUI_COMPONENT_NAME
            )
            if aws_mount:
                necessary_mounts.append(mounts.aws_config_dir)
            if aws_env_vars:
                env_vars.extend(aws_env_vars)
    elif StorageType.FS == stream_storage.type:
        necessary_mounts.append(mounts.stream_output_dir)

    append_docker_options(container_cmd, necessary_mounts, env_vars)
    container_cmd.append(clp_config.container_image_ref)

    node_cmd = [
        str(CONTAINER_CLP_HOME / "bin" / "node-22"),
        str(container_webui_dir / "server" / "dist" / "src" / "main.js"),
    ]
    cmd = container_cmd + node_cmd
    subprocess.run(cmd, stdout=subprocess.DEVNULL, check=True)

    logger.info(f"Started {component_name}.")


def start_reducer(
    instance_id: str,
    clp_config: CLPConfig,
    container_clp_config: CLPConfig,
    num_workers: int,
    mounts: CLPDockerMounts,
):
    component_name = REDUCER_COMPONENT_NAME
    logger.info(f"Starting {component_name}...")

    container_name = f"clp-{component_name}-{instance_id}"
    if container_exists(container_name):
        return

    logs_dir = clp_config.logs_directory / component_name
    validate_reducer_config(clp_config, logs_dir, num_workers)

    logs_dir.mkdir(parents=True, exist_ok=True)
    container_logs_dir = container_clp_config.logs_directory / component_name

    # fmt: off
    container_start_cmd = [
        "docker", "run",
        "-di",
        "--network", "host",
        "-w", str(CONTAINER_CLP_HOME),
        "--name", container_name,
        "--log-driver", "local",
        "-u", f"{os.getuid()}:{os.getgid()}",
    ]
    # fmt: on
    env_vars = [
        *get_common_env_vars_list(include_clp_home_env_var=True),
        f"CLP_LOGS_DIR={container_logs_dir}",
        f"CLP_LOGGING_LEVEL={clp_config.reducer.logging_level}",
    ]
    necessary_mounts = [
        mounts.clp_home,
        mounts.logs_dir,
        mounts.generated_config_file,
    ]
    append_docker_options(container_start_cmd, necessary_mounts, env_vars)
    container_start_cmd.append(clp_config.container_image_ref)

    # fmt: off
    reducer_cmd = [
        "python3", "-u",
        "-m", "job_orchestration.reducer.reducer",
        "--config", str(container_clp_config.get_shared_config_file_path()),
        "--concurrency", str(num_workers),
        "--upsert-interval", str(clp_config.reducer.upsert_interval),
    ]
    # fmt: on
    cmd = container_start_cmd + reducer_cmd
    subprocess.run(cmd, stdout=subprocess.DEVNULL, check=True)

    logger.info(f"Started {component_name}.")


def start_garbage_collector(
    instance_id: str,
    clp_config: CLPConfig,
    container_clp_config: CLPConfig,
    mounts: CLPDockerMounts,
):
    component_name = GARBAGE_COLLECTOR_COMPONENT_NAME

    if not is_retention_period_configured(clp_config):
        logger.info(f"Retention period is not configured, skipping {component_name} creation...")
        return

    logger.info(f"Starting {component_name}...")

    container_name = f"clp-{component_name}-{instance_id}"
    if container_exists(container_name):
        return

    logs_dir = clp_config.logs_directory / component_name
    validate_log_directory(logs_dir, component_name)
    # Create logs directory if necessary
    logs_dir.mkdir(parents=True, exist_ok=True)
    container_logs_dir = container_clp_config.logs_directory / component_name

    # fmt: off
    container_start_cmd = [
        "docker", "run",
        "-di",
        "--network", "host",
        "-w", str(CONTAINER_CLP_HOME),
        "--name", container_name,
        "--log-driver", "local",
        "-u", f"{os.getuid()}:{os.getgid()}",
    ]
    # fmt: on

    necessary_mounts = [
        mounts.clp_home,
        mounts.logs_dir,
        mounts.generated_config_file,
    ]
    env_vars = [
        *get_common_env_vars_list(include_clp_home_env_var=True),
        *get_credential_env_vars_list(container_clp_config, include_db_credentials=True),
        f"CLP_LOGS_DIR={container_logs_dir}",
        f"CLP_LOGGING_LEVEL={clp_config.garbage_collector.logging_level}",
    ]

    # Add necessary mounts for archives and streams.
    if StorageType.FS == clp_config.archive_output.storage.type:
        necessary_mounts.append(mounts.archives_output_dir)
    if StorageType.FS == clp_config.stream_output.storage.type:
        necessary_mounts.append(mounts.stream_output_dir)

    aws_mount, aws_env_vars = generate_container_auth_options(clp_config, component_name)
    if aws_mount:
        necessary_mounts.append(mounts.aws_config_dir)
    if aws_env_vars:
        env_vars.extend(aws_env_vars)

    append_docker_options(container_start_cmd, necessary_mounts, env_vars)
    container_start_cmd.append(clp_config.container_image_ref)

    # fmt: off
    garbage_collector_cmd = [
        "python3", "-u",
        "-m", "job_orchestration.garbage_collector.garbage_collector",
        "--config", str(container_clp_config.get_shared_config_file_path()),
    ]
    # fmt: on
    cmd = container_start_cmd + garbage_collector_cmd
    subprocess.run(cmd, stdout=subprocess.DEVNULL, check=True)

    logger.info(f"Started {component_name}.")


def add_num_workers_argument(parser):
    parser.add_argument(
        "--num-workers",
        type=int,
        default=multiprocessing.cpu_count(),
        help="Number of workers to start",
    )


>>>>>>> aba7ec4e
def main(argv):
    clp_home = get_clp_home()
    default_config_file_path = clp_home / CLP_DEFAULT_CONFIG_FILE_RELATIVE_PATH

    args_parser = argparse.ArgumentParser(description="Starts CLP")
    args_parser.add_argument(
        "--config",
        "-c",
        default=str(default_config_file_path),
        help="CLP package configuration file.",
    )

    parsed_args = args_parser.parse_args(argv[1:])

    # Validate and load config file
    try:
        config_file_path = pathlib.Path(parsed_args.config)
        clp_config = load_config_file(config_file_path, default_config_file_path, clp_home)

        validate_and_load_db_credentials_file(clp_config, clp_home, True)
        validate_and_load_queue_credentials_file(clp_config, clp_home, True)
        validate_and_load_redis_credentials_file(clp_config, clp_home, True)
        validate_logs_input_config(clp_config)
        validate_output_storage_config(clp_config)
        validate_retention_config(clp_config)

        clp_config.validate_data_dir()
        clp_config.validate_logs_dir()
        clp_config.validate_aws_config_dir()

        # Create necessary directories
        clp_config.data_directory.mkdir(parents=True, exist_ok=True)
        clp_config.logs_directory.mkdir(parents=True, exist_ok=True)
        clp_config.archive_output.get_directory().mkdir(parents=True, exist_ok=True)
        clp_config.stream_output.get_directory().mkdir(parents=True, exist_ok=True)
    except:
        logger.exception("Failed to load config.")
        return -1

    instance_id = get_or_create_instance_id(clp_config)
    try:
        controller = DockerComposeController(clp_config, instance_id)
        controller.deploy()
    except Exception as ex:
        if type(ex) == ValueError:
            logger.error(f"Failed to start CLP: {ex}")
        else:
            logger.exception("Failed to start CLP.")
        return -1

    return 0


if "__main__" == __name__:
    sys.exit(main(sys.argv))<|MERGE_RESOLUTION|>--- conflicted
+++ resolved
@@ -20,8 +20,6 @@
 logger = logging.getLogger(__file__)
 
 
-<<<<<<< HEAD
-=======
 def container_exists(container_name):
     if is_container_running(container_name):
         logger.info(f"{container_name} already running.")
@@ -1068,7 +1066,6 @@
     )
 
 
->>>>>>> aba7ec4e
 def main(argv):
     clp_home = get_clp_home()
     default_config_file_path = clp_home / CLP_DEFAULT_CONFIG_FILE_RELATIVE_PATH
