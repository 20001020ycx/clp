import argparse
import logging
import pathlib
import sys

from clp_py_utils.clp_config import CLP_DEFAULT_CONFIG_FILE_RELATIVE_PATH

from clp_package_utils.controller import DockerComposeController, get_or_create_instance_id
from clp_package_utils.general import (
    get_clp_home,
    load_config_file,
    validate_and_load_db_credentials_file,
    validate_and_load_queue_credentials_file,
    validate_and_load_redis_credentials_file,
    validate_logs_input_config,
    validate_output_storage_config,
    validate_retention_config,
)

logger = logging.getLogger(__file__)


def main(argv):
    clp_home = get_clp_home()
    default_config_file_path = clp_home / CLP_DEFAULT_CONFIG_FILE_RELATIVE_PATH

    args_parser = argparse.ArgumentParser(description="Starts CLP")
    args_parser.add_argument(
        "--config",
        "-c",
        default=str(default_config_file_path),
        help="CLP package configuration file.",
    )

    parsed_args = args_parser.parse_args(argv[1:])

    try:
        # Validate and load config file.
        config_file_path = pathlib.Path(parsed_args.config)
        clp_config = load_config_file(config_file_path, default_config_file_path, clp_home)

        validate_and_load_db_credentials_file(clp_config, clp_home, True)
        validate_and_load_queue_credentials_file(clp_config, clp_home, True)
        validate_and_load_redis_credentials_file(clp_config, clp_home, True)
        validate_logs_input_config(clp_config)
        validate_output_storage_config(clp_config)
        validate_retention_config(clp_config)

        clp_config.validate_data_dir()
        clp_config.validate_logs_dir()
        clp_config.validate_aws_config_dir()

        # Create necessary directories
        clp_config.data_directory.mkdir(parents=True, exist_ok=True)
        clp_config.logs_directory.mkdir(parents=True, exist_ok=True)
        clp_config.archive_output.get_directory().mkdir(parents=True, exist_ok=True)
        clp_config.stream_output.get_directory().mkdir(parents=True, exist_ok=True)
    except:
        logger.exception("Failed to load config.")
        return -1

<<<<<<< HEAD
    instance_id = get_or_create_instance_id(clp_config)
    try:
        controller = DockerComposeController(clp_config, instance_id)
        controller.deploy()
=======
    try:
        # Create necessary directories.
        clp_config.data_directory.mkdir(parents=True, exist_ok=True)
        clp_config.logs_directory.mkdir(parents=True, exist_ok=True)
        clp_config.archive_output.get_directory().mkdir(parents=True, exist_ok=True)
        clp_config.stream_output.get_directory().mkdir(parents=True, exist_ok=True)
    except:
        logger.exception("Failed to create necessary directories.")
        return -1

    instance_id = get_or_create_instance_id(clp_config)
    try:
        controller = DockerComposeController(clp_config, instance_id)
        controller.start()
>>>>>>> 787c7d77
    except Exception as ex:
        if type(ex) == ValueError:
            logger.error(f"Failed to start CLP: {ex}")
        else:
            logger.exception("Failed to start CLP.")
        return -1

    return 0


if "__main__" == __name__:
    sys.exit(main(sys.argv))<|MERGE_RESOLUTION|>--- conflicted
+++ resolved
@@ -49,22 +49,10 @@
         clp_config.validate_data_dir()
         clp_config.validate_logs_dir()
         clp_config.validate_aws_config_dir()
-
-        # Create necessary directories
-        clp_config.data_directory.mkdir(parents=True, exist_ok=True)
-        clp_config.logs_directory.mkdir(parents=True, exist_ok=True)
-        clp_config.archive_output.get_directory().mkdir(parents=True, exist_ok=True)
-        clp_config.stream_output.get_directory().mkdir(parents=True, exist_ok=True)
     except:
         logger.exception("Failed to load config.")
         return -1
 
-<<<<<<< HEAD
-    instance_id = get_or_create_instance_id(clp_config)
-    try:
-        controller = DockerComposeController(clp_config, instance_id)
-        controller.deploy()
-=======
     try:
         # Create necessary directories.
         clp_config.data_directory.mkdir(parents=True, exist_ok=True)
@@ -79,7 +67,6 @@
     try:
         controller = DockerComposeController(clp_config, instance_id)
         controller.start()
->>>>>>> 787c7d77
     except Exception as ex:
         if type(ex) == ValueError:
             logger.error(f"Failed to start CLP: {ex}")
